import com.softwaremill.SbtSoftwareMillCommon.commonSmlBuildSettings
import com.softwaremill.Publish.ossPublishSettings

val scala211 = "2.11.12"
val scala212 = "2.12.12"
<<<<<<< HEAD
val scala213 = "2.13.2"
val scala30 = "3.0.2"
=======
val scala213 = "2.13.8"
val scala30 = "3.0.0"
>>>>>>> e1964825

val commonSettings = commonSmlBuildSettings ++ ossPublishSettings ++ List(
  organization := "com.softwaremill.retry"
)

lazy val rootProject = (project in file("."))
  .settings(commonSettings: _*)
  .settings(publish / skip := true, name := "retry", scalaVersion := scala213)
  .aggregate(retry.projectRefs: _*)

lazy val retry = (projectMatrix in file("retry"))
  .settings(commonSettings: _*)
  .settings(
    scalacOptions += "-feature",
    moduleName := "retry",
    name := "retry",
    description := "a library of simple primitives for asynchronously retrying Scala Futures",
    libraryDependencies ++=
      Seq(
        "org.scalatest" %%% "scalatest" % "3.2.9" % "test",
        "com.softwaremill.odelay" %%% "odelay-core" % "0.3.3",
        "org.scala-lang.modules" %%% "scala-collection-compat" % "2.6.0"
      )
  )
  .jvmPlatform(
    scalaVersions = List(scala211, scala212, scala213, scala30)
  )
  .jsPlatform(
    scalaVersions = List(scala212, scala213, scala30)
  )<|MERGE_RESOLUTION|>--- conflicted
+++ resolved
@@ -3,13 +3,8 @@
 
 val scala211 = "2.11.12"
 val scala212 = "2.12.12"
-<<<<<<< HEAD
-val scala213 = "2.13.2"
+val scala213 = "2.13.8"
 val scala30 = "3.0.2"
-=======
-val scala213 = "2.13.8"
-val scala30 = "3.0.0"
->>>>>>> e1964825
 
 val commonSettings = commonSmlBuildSettings ++ ossPublishSettings ++ List(
   organization := "com.softwaremill.retry"
