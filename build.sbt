--- conflicted
+++ resolved
@@ -25,11 +25,7 @@
     libraryDependencies ++=
       Seq(
         "org.scalatest" %%% "scalatest" % "3.2.9" % "test",
-<<<<<<< HEAD
         "com.softwaremill.odelay" %%% "odelay-core" % "0.4.0",
-=======
-        "com.softwaremill.odelay" %%% "odelay-core" % "0.3.3",
->>>>>>> 297677d5
         "org.scala-lang.modules" %%% "scala-collection-compat" % "2.6.0"
       )
   )
